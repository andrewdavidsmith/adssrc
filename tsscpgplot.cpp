/*    tsscpgplot: get data to plot methylation level around a TSS
 *
 *    Copyright (C) 2010-2016 Andrew D. Smith
 *
 *    Authors: Andrew D. Smith
 *
 *    This program is free software: you can redistribute it and/or modify
 *    it under the terms of the GNU General Public License as published by
 *    the Free Software Foundation, either version 3 of the License, or
 *    (at your option) any later version.
 *
 *    This program is distributed in the hope that it will be useful,
 *    but WITHOUT ANY WARRANTY; without even the implied warranty of
 *    MERCHANTABILITY or FITNESS FOR A PARTICULAR PURPOSE.  See the
 *    GNU General Public License for more details.
 *
 *    You should have received a copy of the GNU General Public License
 *    along with this program.  If not, see <http://www.gnu.org/licenses/>.
 */

#include <fstream>

#include "OptionParser.hpp"
#include "smithlab_utils.hpp"
#include "smithlab_os.hpp"
#include "GenomicRegion.hpp"
#include "MethpipeFiles.hpp"

using std::string;
using std::vector;
using std::ostream;
using std::endl;
using std::cerr;
using std::cout;
using std::pair;
using std::make_pair;
using std::sort;
using std::unordered_map;

static size_t
get_reads(const GenomicRegion &cpg) {
  const string region_name(cpg.get_name());
  const size_t colon_offset = region_name.find(":");
  return atoi(region_name.substr(colon_offset + 1).c_str());
}


static void
process_chrom(const size_t region_size,
              const vector<GenomicRegion> &cpg,
              const vector<GenomicRegion> &tss,
              vector<double> &totals,
              vector<size_t> &counts) {
<<<<<<< HEAD
  
=======

>>>>>>> 845963b6
  for (size_t i = 0; i < tss.size(); ++i) {

    GenomicRegion a(tss[i]);
    a.set_start(a.get_start() - region_size);
    a.set_end(a.get_start() + 1);
<<<<<<< HEAD
          
=======

>>>>>>> 845963b6
    GenomicRegion b(tss[i]);
    b.set_end(b.get_end() + region_size);
    b.set_start(b.get_end() - 1);

    const size_t left = a.get_start();
    const size_t right = left + 2*region_size;
    vector<GenomicRegion>::const_iterator start(find_closest(cpg, a));
    vector<GenomicRegion>::const_iterator end(find_closest(cpg, b));

    if ((*start < tss[i]) && (tss[i] < *end)) {

      const size_t idx = (start - cpg.begin());
      const size_t lim = (end - cpg.begin());
<<<<<<< HEAD
            
=======

>>>>>>> 845963b6
      if (tss[i].pos_strand()) {
        for (size_t k = idx; k <= lim; ++k)
          if (cpg[k].get_start() >= left && cpg[k].get_start() < right) {
            const size_t base_idx = cpg[k].get_start() - left;
            const size_t reads = get_reads(cpg[k]);
            totals[base_idx] += cpg[k].get_score()*reads;
            counts[base_idx] += reads;
          }
      }
      else {
        for (size_t k = idx; k <= lim; ++k)
          if (cpg[k].get_start() >= left && cpg[k].get_start() < right) {
            const size_t base_idx = right - 1 - cpg[k].get_start();
            const size_t reads = get_reads(cpg[k]);
            totals[base_idx] += cpg[k].get_score()*reads;
            counts[base_idx] += reads;
          }
      }
    }
  }
}


static void
collapse_bins(const size_t bin_size, vector<double> &totals,
              vector<size_t> &counts) {
<<<<<<< HEAD
  
  const size_t n_bins = 
=======

  const size_t n_bins =
>>>>>>> 845963b6
    std::ceil(static_cast<double>(totals.size())/bin_size);
  vector<double> t(n_bins, 0.0);
  vector<size_t> c(n_bins, 0ul);
  for (size_t i = 0; i < totals.size(); ++i) {
    t[i/bin_size] += totals[i];
    c[i/bin_size] += counts[i];
  }
  totals.swap(t);
  counts.swap(c);
}



static void
<<<<<<< HEAD
extract_methpipe_format_cpg_region(const string &buffer, 
=======
extract_methpipe_format_cpg_region(const string &buffer,
>>>>>>> 845963b6
                                   GenomicRegion &r) {
  std::istringstream is(buffer);
  string chrom, name;
  size_t pos = 0ul, coverage = 0ul;
  char strand;
  double meth_level;
  is >> chrom >> pos >> strand >> name >> meth_level >> coverage;
  r = GenomicRegion(chrom, pos, pos + 1, name + ":" + toa(coverage),
                    meth_level, strand);
}



int main(int argc, const char **argv) {

  try {
    /* FILES */
    string outfile;
    size_t region_size = 10000;
    bool VERBOSE = false;
    size_t bin_size = 50;

    /****************** GET COMMAND LINE ARGUMENTS ***************************/
    OptionParser opt_parse(strip_path(argv[0]), "", "<TSS_FILE> <CPG_FILE>");
<<<<<<< HEAD
    opt_parse.add_opt("output", 'o', "Name of output file (default: stdout)", 
                      false , outfile);
    opt_parse.add_opt("size", 's', "region size", 
                      false , region_size);
    opt_parse.add_opt("bin", 'b', "bin size", 
                      false , bin_size);
    opt_parse.add_opt("verbose", 'v', "print more run info", 
=======
    opt_parse.add_opt("output", 'o', "Name of output file (default: stdout)",
                      false , outfile);
    opt_parse.add_opt("size", 's', "region size",
                      false , region_size);
    opt_parse.add_opt("bin", 'b', "bin size",
                      false , bin_size);
    opt_parse.add_opt("verbose", 'v', "print more run info",
>>>>>>> 845963b6
                      false , VERBOSE);
    vector<string> leftover_args;
    opt_parse.parse(argc, argv, leftover_args);
    if (argc == 1 || opt_parse.help_requested()) {
      cerr << opt_parse.help_message() << endl;
      return EXIT_SUCCESS;
    }
    if (opt_parse.about_requested()) {
      cerr << opt_parse.about_message() << endl;
      return EXIT_SUCCESS;
    }
    if (opt_parse.option_missing()) {
      cerr << opt_parse.option_missing_message() << endl;
      return EXIT_SUCCESS;
    }
    if (leftover_args.size() != 2) {
      cerr << opt_parse.help_message() << endl;
      return EXIT_SUCCESS;
    }
    const string tss_file_name = leftover_args.front();
    const string cpg_file_name = leftover_args.back();
    /**********************************************************************/

    if (VERBOSE)
      cerr << "loading tss data" << endl;
    vector<GenomicRegion> tss_all;
    ReadBEDFile(tss_file_name, tss_all);
    assert(check_sorted(tss_all));

    if (VERBOSE)
      cerr << "loading cpg data" << endl;
    vector<GenomicRegion> cpg_all;
    if (methpipe::is_methpipe_file_single(cpg_file_name)) {
<<<<<<< HEAD
      if (VERBOSE) 
=======
      if (VERBOSE)
>>>>>>> 845963b6
        cerr << "format is methpipe" << endl;
      std::ifstream cpgin(cpg_file_name.c_str());
      if (!cpgin)
        throw SMITHLABException("bad file: " + cpg_file_name);
      GenomicRegion r;
      string buffer;
      while (getline(cpgin, buffer)) {
        extract_methpipe_format_cpg_region(buffer, r);
        cpg_all.push_back(r);
      }
      assert(check_sorted(cpg_all));
    }
    else {
<<<<<<< HEAD
      if (VERBOSE) 
=======
      if (VERBOSE)
>>>>>>> 845963b6
        cerr << "format is bed" << endl;
      std::ifstream cpgin(cpg_file_name.c_str());
      if (!cpgin)
        throw SMITHLABException("bad file: " + cpg_file_name);
      GenomicRegion r;
      while (cpgin >> r)
        cpg_all.push_back(r);
      assert(check_sorted(cpg_all));
    }
    if (VERBOSE)
      cerr << "number of CpG sites: " << cpg_all.size() << endl;

    vector<vector<GenomicRegion> > tss;
    separate_chromosomes(tss_all, tss);

    vector<vector<GenomicRegion> > cpg;
    separate_chromosomes(cpg_all, cpg);

    if (VERBOSE)
      cerr << "making cpg lookup table" << endl;
    unordered_map<string, size_t> cpg_lookup;
    for (size_t i = 0; i < cpg.size(); ++i)
      cpg_lookup[cpg[i].front().get_chrom()] = i;

    vector<double> totals(2*region_size, 0.0);
    vector<size_t> counts(2*region_size, 0ul);

    size_t total_tss = 0;
    for (size_t i = 0; i < tss.size(); ++i) {
      const unordered_map<string, size_t>::const_iterator j =
        cpg_lookup.find(tss[i][0].get_chrom());
      if (j != cpg_lookup.end()) {
        total_tss += tss[i].size();
        process_chrom(region_size, cpg[j->second], tss[i], totals, counts);
      }
    }

    collapse_bins(bin_size, totals, counts);

    std::ofstream of;
    if (!outfile.empty()) of.open(outfile.c_str());
    std::ostream out(outfile.empty() ? std::cout.rdbuf() : of.rdbuf());

    if (VERBOSE)
      cerr << "format: "
           << "position" << '\t'
           << "fraction_of_tss" << '\t'
           << "fraction_of_counts" << '\t'
           << "counts" << endl;
<<<<<<< HEAD
    
    for (size_t i = 0; i < totals.size(); ++i)
      out << i << "\t" 
          << counts[i]/double(total_tss) << "\t" 
          << totals[i]/counts[i] << "\t" 
=======

    for (size_t i = 0; i < totals.size(); ++i)
      out << i << "\t"
          << counts[i]/double(total_tss) << "\t"
          << totals[i]/counts[i] << "\t"
>>>>>>> 845963b6
          << counts[i] << endl;
  }
  catch (SMITHLABException &e) {
    cerr << "ERROR:\t" << e.what() << endl;
    return EXIT_FAILURE;
  }
  catch (std::bad_alloc &ba) {
    cerr << "ERROR: could not allocate memory" << endl;
    return EXIT_FAILURE;
  }
  return EXIT_SUCCESS;
}<|MERGE_RESOLUTION|>--- conflicted
+++ resolved
@@ -51,21 +51,13 @@
               const vector<GenomicRegion> &tss,
               vector<double> &totals,
               vector<size_t> &counts) {
-<<<<<<< HEAD
-  
-=======
-
->>>>>>> 845963b6
+
   for (size_t i = 0; i < tss.size(); ++i) {
 
     GenomicRegion a(tss[i]);
     a.set_start(a.get_start() - region_size);
     a.set_end(a.get_start() + 1);
-<<<<<<< HEAD
-          
-=======
-
->>>>>>> 845963b6
+
     GenomicRegion b(tss[i]);
     b.set_end(b.get_end() + region_size);
     b.set_start(b.get_end() - 1);
@@ -79,11 +71,7 @@
 
       const size_t idx = (start - cpg.begin());
       const size_t lim = (end - cpg.begin());
-<<<<<<< HEAD
-            
-=======
-
->>>>>>> 845963b6
+
       if (tss[i].pos_strand()) {
         for (size_t k = idx; k <= lim; ++k)
           if (cpg[k].get_start() >= left && cpg[k].get_start() < right) {
@@ -110,14 +98,10 @@
 static void
 collapse_bins(const size_t bin_size, vector<double> &totals,
               vector<size_t> &counts) {
-<<<<<<< HEAD
-  
-  const size_t n_bins = 
-=======
 
   const size_t n_bins =
->>>>>>> 845963b6
     std::ceil(static_cast<double>(totals.size())/bin_size);
+
   vector<double> t(n_bins, 0.0);
   vector<size_t> c(n_bins, 0ul);
   for (size_t i = 0; i < totals.size(); ++i) {
@@ -131,11 +115,7 @@
 
 
 static void
-<<<<<<< HEAD
-extract_methpipe_format_cpg_region(const string &buffer, 
-=======
 extract_methpipe_format_cpg_region(const string &buffer,
->>>>>>> 845963b6
                                    GenomicRegion &r) {
   std::istringstream is(buffer);
   string chrom, name;
@@ -160,15 +140,6 @@
 
     /****************** GET COMMAND LINE ARGUMENTS ***************************/
     OptionParser opt_parse(strip_path(argv[0]), "", "<TSS_FILE> <CPG_FILE>");
-<<<<<<< HEAD
-    opt_parse.add_opt("output", 'o', "Name of output file (default: stdout)", 
-                      false , outfile);
-    opt_parse.add_opt("size", 's', "region size", 
-                      false , region_size);
-    opt_parse.add_opt("bin", 'b', "bin size", 
-                      false , bin_size);
-    opt_parse.add_opt("verbose", 'v', "print more run info", 
-=======
     opt_parse.add_opt("output", 'o', "Name of output file (default: stdout)",
                       false , outfile);
     opt_parse.add_opt("size", 's', "region size",
@@ -176,7 +147,6 @@
     opt_parse.add_opt("bin", 'b', "bin size",
                       false , bin_size);
     opt_parse.add_opt("verbose", 'v', "print more run info",
->>>>>>> 845963b6
                       false , VERBOSE);
     vector<string> leftover_args;
     opt_parse.parse(argc, argv, leftover_args);
@@ -210,11 +180,7 @@
       cerr << "loading cpg data" << endl;
     vector<GenomicRegion> cpg_all;
     if (methpipe::is_methpipe_file_single(cpg_file_name)) {
-<<<<<<< HEAD
-      if (VERBOSE) 
-=======
       if (VERBOSE)
->>>>>>> 845963b6
         cerr << "format is methpipe" << endl;
       std::ifstream cpgin(cpg_file_name.c_str());
       if (!cpgin)
@@ -228,11 +194,7 @@
       assert(check_sorted(cpg_all));
     }
     else {
-<<<<<<< HEAD
-      if (VERBOSE) 
-=======
       if (VERBOSE)
->>>>>>> 845963b6
         cerr << "format is bed" << endl;
       std::ifstream cpgin(cpg_file_name.c_str());
       if (!cpgin)
@@ -282,19 +244,11 @@
            << "fraction_of_tss" << '\t'
            << "fraction_of_counts" << '\t'
            << "counts" << endl;
-<<<<<<< HEAD
-    
-    for (size_t i = 0; i < totals.size(); ++i)
-      out << i << "\t" 
-          << counts[i]/double(total_tss) << "\t" 
-          << totals[i]/counts[i] << "\t" 
-=======
 
     for (size_t i = 0; i < totals.size(); ++i)
       out << i << "\t"
           << counts[i]/double(total_tss) << "\t"
           << totals[i]/counts[i] << "\t"
->>>>>>> 845963b6
           << counts[i] << endl;
   }
   catch (SMITHLABException &e) {
