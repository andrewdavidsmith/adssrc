--- conflicted
+++ resolved
@@ -102,12 +102,8 @@
               size_t &region_idx,
               const size_t min_reads, const size_t max_dist,
               const vector<MSite> &sites,
-<<<<<<< HEAD
-              vector<vector<methType> > &a, vector<vector<methType> > &b) {
-=======
               vector<vector<methType> > &a, vector<vector<methType> > &b,
               const size_t step) {
->>>>>>> 845963b6
 
   for (size_t i = 0; i < sites.size(); ++i) {
     if (sites[i].n_reads >= min_reads) {
